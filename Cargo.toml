[package]
name = "yenc"
version = "0.2.2-alpha.0"
authors = ["aswaving <a.swaving@gmail.com>"]
description = "Encodes and decodes using the yEnc encoding."
repository = "https://github.com/aswaving/yenc"
documentation = "https://docs.rs/yenc/0.2.1/yenc/"
categories = ["encoding"]
keywords = ["yenc", "encode", "decode"]
license = "MIT OR Apache-2.0"
autobenches = false
edition = "2018"

[dependencies]
crc32fast = "1.2.0"

[dev-dependencies]
<<<<<<< HEAD
criterion = "0.3.3"
rand = "0.7.3"
=======
criterion = "0.3.0"
rand = "0.7.2"
>>>>>>> afec6865
lazy_static = "1.4.0"

[[bench]]
name = "encode"
harness = false

[[bench]]
name = "decode"
harness = false

[profile.release]
debug = true

[profile.bench]
debug = true<|MERGE_RESOLUTION|>--- conflicted
+++ resolved
@@ -15,13 +15,8 @@
 crc32fast = "1.2.0"
 
 [dev-dependencies]
-<<<<<<< HEAD
 criterion = "0.3.3"
 rand = "0.7.3"
-=======
-criterion = "0.3.0"
-rand = "0.7.2"
->>>>>>> afec6865
 lazy_static = "1.4.0"
 
 [[bench]]
